--- conflicted
+++ resolved
@@ -275,11 +275,7 @@
     request->cancellable = g_object_ref (cancellable);
     request->username = g_strdup (username);
     request->password = g_strdup (password);
-<<<<<<< HEAD
-    request->otp = otp != NULL ? g_strdup (otp) : g_strdup("");
-=======
     request->otp = otp != NULL ? g_strdup (otp) : g_strdup ("");
->>>>>>> 2714a485
     request->error = NULL;
     request->auth_data = NULL;
 
