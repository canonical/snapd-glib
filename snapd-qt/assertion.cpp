--- conflicted
+++ resolved
@@ -39,21 +39,12 @@
 
 QString QSnapdAssertion::body () const
 {
-<<<<<<< HEAD
-     g_autofree gchar *body = snapd_assertion_get_body (SNAPD_ASSERTION (wrapped_object));
-     return body;
-=======
     g_autofree gchar *body = snapd_assertion_get_body (SNAPD_ASSERTION (wrapped_object));
     return body;
->>>>>>> 7484259f
 }
 
 QString QSnapdAssertion::signature () const
 {
-<<<<<<< HEAD
     g_autofree gchar *signature = snapd_assertion_get_signature (SNAPD_ASSERTION (wrapped_object));
-=======
-    gchar *signature = snapd_assertion_get_signature (SNAPD_ASSERTION (wrapped_object));
->>>>>>> 7484259f
     return signature;
 }